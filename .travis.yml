--- conflicted
+++ resolved
@@ -32,13 +32,9 @@
     - git clone https://github.com/pyrocko/fomosto-qseis
     - cd fomosto-qseis; autoreconf -i; ./configure; make; export PATH=$PATH:`pwd`/src; cd ..
     - git clone https://github.com/pyrocko/fomosto-psgrn-pscmp
-    - cd fomosto-psgrn-pscmp; autoreconf -i; ./configure; make; export PATH=$PATH:`pwd`/src; cd ..
+    - cd fomosto-psgrn-pscmp; autoreconf -i; ./configure; make; export PATH=$PATH:`pwd`/src/psgrn:`pwd`/src/pscmp; cd ..
     - git clone https://github.com/pyrocko/fomosto-qssp.git
-<<<<<<< HEAD
     - cd fomosto-qssp; autoreconf -i; ./configure; make; export PATH=$PATH:`pwd`/src; cd ..
-=======
-    - cd fomosto-qssp; autoreconf -i; ./configure; make; export PATH=$PATH:`pwd`/src/pscmp:`pwd`/src/psgrn; cd ..
->>>>>>> 96347fa5
 
 before_script:
     - if [[ "$TRAVIS_OS_NAME" == "linux" ]]; then flake8 src/ apps/ test/ ; fi
