--- conflicted
+++ resolved
@@ -324,14 +324,10 @@
             raise gf.CannotCreate('file %s already exists' % fn)
 
 
-<<<<<<< HEAD
-class PsGrnRunner:
+class PsGrnRunner(object):
     '''
     Wrapper object to execute the program fomosto_psgrn.
     '''
-=======
-class PsGrnRunner(object):
->>>>>>> b133c2d5
 
     def __init__(self, outdir):
         outdir = os.path.abspath(outdir)
@@ -1134,14 +1130,10 @@
         return 'Interrupted.'
 
 
-<<<<<<< HEAD
-class PsCmpRunner:
+class PsCmpRunner(object):
     '''
     Wrapper object to execute the program fomosto_pscmp with the specified
     configuration.
-=======
-class PsCmpRunner(object):
->>>>>>> b133c2d5
 
     :param tmp: string, path to the temporary directy where calculation 
      results are stored
