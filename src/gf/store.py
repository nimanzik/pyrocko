--- conflicted
+++ resolved
@@ -1832,10 +1832,7 @@
         else:
             delays = source.times*0
             itsnapshot = 1
-<<<<<<< HEAD
-=======
-
->>>>>>> 2d54b6cb
+
         scheme_desc = meta.component_scheme_to_description[
             self.config.component_scheme]
 
@@ -1901,23 +1898,14 @@
         for irec, rec in enumerate(receivers):
             receiver_coords_arr[irec, :] = rec.coords5
 
-<<<<<<< HEAD
-        dt = self._deltat
-=======
         dt = self.get_deltat()
->>>>>>> 2d54b6cb
 
         itoffset = int(num.floor(delays.min()/dt)) if delays.size != 0 else 0
 
         if itmin is None:
             itmin = num.zeros(nreceiver, dtype=num.int32)
-<<<<<<< HEAD
-
-        itmin = (itmin-itoffset).astype(num.int32)
-=======
         else:
             itmin = (itmin-itoffset).astype(num.int32)
->>>>>>> 2d54b6cb
 
         if nsamples is None:
             nsamples = num.zeros(nreceiver, dtype=num.int32) - 1
