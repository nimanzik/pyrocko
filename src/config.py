# http://pyrocko.org - GPLv3
#
# The Pyrocko Developers, 21st Century
# ---|P------/S----------~Lg----------
from __future__ import absolute_import
import os
import os.path as op
from copy import deepcopy

<<<<<<< HEAD
from . import util
from .guts import Object, Float, String, load, dump, List, Dict, TBase, \
    Tuple, StringChoice, Bool
=======
from pyrocko import util
from pyrocko.guts import Object, Float, String, load, dump, List, Dict, \
    TBase, Tuple, Bool
>>>>>>> 60a6fa76

guts_prefix = 'pf'

pyrocko_dir_tmpl = os.environ.get(
    'PYROCKO_DIR',
    os.path.join('~', '.pyrocko'))


def make_conf_path_tmpl(name='config'):
    return op.join(pyrocko_dir_tmpl, '%s.pf' % name)


default_phase_key_mapping = {
    'F1': 'P', 'F2': 'S', 'F3': 'R', 'F4': 'Q', 'F5': '?'}


class BadConfig(Exception):
    pass


class PathWithPlaceholders(String):
    '''Path, possibly containing placeholders.'''
    pass


class VisibleLengthSetting(Object):
    class __T(TBase):
        def regularize_extra(self, val):
            if isinstance(val, list):
                return self.cls(key=val[0], value=val[1])

            return val

        def to_save(self, val):
            return (val.key, val.value)

        def to_save_xml(self, val):
            raise NotImplementedError()

    key = String.T()
    value = Float.T()


class ConfigBase(Object):
    @classmethod
    def default(cls):
        return cls()


class SnufflerConfig(ConfigBase):
    visible_length_setting = List.T(
        VisibleLengthSetting.T(),
        default=[VisibleLengthSetting(key='Short', value=6000.),
                 VisibleLengthSetting(key='Medium', value=20000.),
                 VisibleLengthSetting(key='Long', value=60000.)])
    phase_key_mapping = Dict.T(
        String.T(), String.T(), default=default_phase_key_mapping)
    first_start = Bool.T(
        default=True)

    first_start = Bool.T(default=True)

    def get_phase_name(self, key):
        return self.phase_key_mapping.get('F%s' % key, 'Undefined')


class PyrockoConfig(ConfigBase):
    cache_dir = PathWithPlaceholders.T(
        default=os.path.join(pyrocko_dir_tmpl, 'cache'))
    earthradius = Float.T(default=6371.*1000.)
    gf_store_dirs = List.T(PathWithPlaceholders.T())
    gf_store_superdirs = List.T(PathWithPlaceholders.T())
    topo_dir = PathWithPlaceholders.T(
        default=os.path.join(pyrocko_dir_tmpl, 'topo'))
    tectonics_dir = PathWithPlaceholders.T(
        default=os.path.join(pyrocko_dir_tmpl, 'tectonics'))
    geonames_dir = PathWithPlaceholders.T(
        default=os.path.join(pyrocko_dir_tmpl, 'geonames'))
    crustdb_dir = PathWithPlaceholders.T(
        default=os.path.join(pyrocko_dir_tmpl, 'crustdb'))
    gshhg_dir = PathWithPlaceholders.T(
        default=os.path.join(pyrocko_dir_tmpl, 'gshhg'))
    leapseconds_path = PathWithPlaceholders.T(
        default=os.path.join(pyrocko_dir_tmpl, 'leap-seconds.list'))
    leapseconds_url = String.T(
        default='http://www.ietf.org/timezones/data/leap-seconds.list')
    earthdata_credentials = Tuple.T(2, String.T(), optional=True)
    gui_toolkit = StringChoice.T(
        choices=['auto', 'qt4', 'qt5'],
        default='auto')


config_cls = {
    'config': PyrockoConfig,
    'snuffler': SnufflerConfig
}


def fill_template(tmpl, config_type):
    tmpl = tmpl .format(
        module=('.' + config_type) if config_type != 'pyrocko' else '')
    return tmpl


def expand(x):
    x = op.expanduser(op.expandvars(x))
    return x


def rec_expand(x):
    for prop, val in x.T.ipropvals(x):
        if prop.multivalued:
            if val is not None:
                for i, ele in enumerate(val):
                    if isinstance(prop.content_t, PathWithPlaceholders.T):
                        newele = expand(ele)
                        if newele != ele:
                            val[i] = newele

                    elif isinstance(ele, Object):
                        rec_expand(ele)
        else:
            if isinstance(prop, PathWithPlaceholders.T):
                newval = expand(val)
                if newval != val:
                    setattr(x, prop.name, newval)

            elif isinstance(val, Object):
                rec_expand(val)


def processed(config):
    config = deepcopy(config)
    rec_expand(config)
    return config


def mtime(p):
    return os.stat(p).st_mtime


g_conf_mtime = {}
g_conf = {}


def raw_config(config_name='config'):

    conf_path = expand(make_conf_path_tmpl(config_name))

    if not op.exists(conf_path):
        g_conf[config_name] = config_cls[config_name].default()
        write_config(g_conf[config_name], config_name)

    conf_mtime_now = mtime(conf_path)
    if conf_mtime_now != g_conf_mtime.get(config_name, None):
        g_conf[config_name] = load(filename=conf_path)
        if not isinstance(g_conf[config_name], config_cls[config_name]):
            raise BadConfig('config file does not contain a '
                            'valid "%s" section.' %
                            config_cls[config_name].__name__)

        g_conf_mtime[config_name] = conf_mtime_now

    return g_conf[config_name]


def config(config_name='config'):
    return processed(raw_config(config_name))


def write_config(conf, config_name='config'):
    conf_path = expand(make_conf_path_tmpl(config_name))
    util.ensuredirs(conf_path)
    dump(conf, filename=conf_path)


override_gui_toolkit = None


def effective_gui_toolkit():
    return override_gui_toolkit or config().gui_toolkit<|MERGE_RESOLUTION|>--- conflicted
+++ resolved
@@ -7,15 +7,9 @@
 import os.path as op
 from copy import deepcopy
 
-<<<<<<< HEAD
 from . import util
 from .guts import Object, Float, String, load, dump, List, Dict, TBase, \
     Tuple, StringChoice, Bool
-=======
-from pyrocko import util
-from pyrocko.guts import Object, Float, String, load, dump, List, Dict, \
-    TBase, Tuple, Bool
->>>>>>> 60a6fa76
 
 guts_prefix = 'pf'
 
